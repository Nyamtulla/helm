[metadata]
name = crfm-helm
version = 0.5.5
author = Stanford CRFM
author_email = contact-crfm@stanford.edu
description = Benchmark for language models
long_description = file: README.md, docs/tutorial.md
long_description_content_type = text/markdown
keywords = language models benchmarking
license = Apache License 2.0
classifiers =
    Programming Language :: Python :: 3
    Programming Language :: Python :: 3 :: Only
    Programming Language :: Python :: 3.9
    Programming Language :: Python :: 3.10
    Programming Language :: Python :: 3.11
    License :: OSI Approved :: Apache Software License
url = https://github.com/stanford-crfm/helm

[options]
python_requires = >=3.9
package_dir =
    =src
packages = find:
zip_safe = False
include_package_data = True

install_requires=
    # Common
    cattrs~=22.2
    colorlog~=6.9
    dacite~=1.6
    importlib-resources~=5.10
    Mako~=1.2
    numpy~=1.26,<3
    pandas~=2.0
    pyhocon~=0.3.59
    retrying~=1.3
    spacy~=3.5
    tqdm~=4.64
    zstandard~=0.18.0
    # sqlitedict==2.0.0 is slow! https://github.com/RaRe-Technologies/sqlitedict/issues/152
    # Keep sqlitedict version at 1.7.0.
    sqlitedict>=2.1.0,<3.0
    bottle~=0.12.23

    # Basic Scenarios
    datasets~=2.17
    pyarrow>=11.0.0  # Pinned transitive dependency for datasets; workaround for #1026
    pyarrow-hotfix~=0.6  # Hotfix for CVE-2023-47248

    # Basic metrics
    nltk~=3.7,!=3.9.0  # Cannot use 3.9.0 due to https://github.com/nltk/nltk/issues/3308
    rouge-score~=0.1.2
    scipy~=1.10
    uncertainty-calibration~=0.1.4
    scikit-learn~=1.1

    # Models and Metrics Extras
    transformers~=4.40  # For anthropic_client, vision_language.huggingface_vlm_client, huggingface_client, huggingface_tokenizer, test_openai_token_cost_estimator, model_summac (via summarization_metrics)
    # TODO: Upgrade torch - we need > 2.0.0 for newer versions of transformers

[options.extras_require]
proxy-server =
    gunicorn>=20.1

human-evaluation =
    scaleapi~=2.13.0
    surge-api~=1.1.0

scenarios =
    gdown~=5.1  # For disinformation_scenario, med_mcqa_scenario, med_qa_scenario: used by ensure_file_downloaded()
    sympy~=1.11.1  # For numeracy_scenario
    xlrd~=2.0.1  # For ice_scenario: used by pandas.read_excel()

metrics =
    google-api-python-client~=2.64  # For perspective_api_client via toxicity_metrics
<<<<<<< HEAD
    pytrec_eval==0.5  # For ranking_metrics
    sacrebleu~=2.2.1  # For disinformation_metrics, machine_translation_metrics
    torch>=1.13.1,<3.0.0  # For huggingface_client, yalm_tokenizer, model_summac (via summarization_metrics)
    torchvision>=0.14.1,<3.0.0  # For huggingface_client, yalm_tokenizer, model_summac (via summarization_metrics)

=======
    numba~=0.56  # For copyright_metrics
    sacrebleu~=2.2.1  # For disinformation_metrics, machine_translation_metrics
    langdetect~=1.0.9  # For ifeval_metrics
    immutabledict~=4.2.0  # For ifeval_metrics
    gradio_client~=1.3  # For bigcodebench_metrics

ranking = 
    pytrec_eval==0.5  # For ranking_metrics
>>>>>>> b0d4a1a5

summarization =
    summ-eval~=0.892  # For summarization_metrics
    bert-score~=0.3  # For summarization_metrics

plots =
    colorcet~=3.0.1
    matplotlib~=3.6.0
    seaborn~=0.11.0

decodingtrust =
    fairlearn~=0.9.0

slurm =
    simple-slurm~=0.2.6

cleva =
    unidecode~=1.3
    pypinyin~=0.49.0
    jieba~=0.42.1
    opencc~=1.1
    langdetect~=1.0

images =
    crfm-helm[accelerate]
    pillow~=10.2

mongo =
    pymongo~=4.2

unitxt =
    evaluate~=0.4.1

seahelm = 
    pythainlp==5.0.0
    pyonmttok==1.37.0
    sacrebleu~=2.2.1
    python-crfsuite~=0.9.11

# Model extras
accelerate =
    accelerate~=0.25

aleph-alpha =
    aleph-alpha-client~=2.14.0
    tokenizers>=0.13.3

allenai =
    ai2-olmo~=0.2

amazon = 
    boto3~=1.34.131
    awscli~=1.33.13
    botocore~=1.34.131

anthropic =
    anthropic~=0.48
    websocket-client~=1.3.2  # For legacy stanford-online-all-v4-s3
    httpx<0.28.0  # TODO(#3324): Remove this tepmorary workaround

cohere =
    cohere~=5.3

writer =
    writerai~=4.0

mistral =
    mistralai~=1.1

openai =
    openai~=1.70
    tiktoken~=0.7
    pydantic~=2.0  # For model_dump(mode="json") - openai only requires pydantic>=1.9.0

google =
    google-cloud-aiplatform~=1.48

together =
    together~=1.1

yandex =
    sentencepiece~=0.2.0

models =
    crfm-helm[ai21]
    crfm-helm[accelerate]
    crfm-helm[aleph-alpha]
    crfm-helm[allenai]
    crfm-helm[amazon]
    crfm-helm[anthropic]
    crfm-helm[cohere]
    crfm-helm[google]
    crfm-helm[mistral]
    crfm-helm[openai]
    crfm-helm[reka]
    crfm-helm[together]
    crfm-helm[yandex]
    crfm-helm[writer]
    crfm-helm[ibm-enterprise-scenarios]
  # crfm-helm[ibm] is excluded because it does not support Python 3.9


reka = 
    reka-api~=2.0.0

vlm =
    crfm-helm[openai]

    # For OpenFlamingo
    einops~=0.7.0
    einops-exts~=0.0.4
    open-clip-torch~=2.24

    # For IDEFICS
    torch~=2.1

    # For Qwen: https://github.com/QwenLM/Qwen-VL/blob/master/requirements.txt
    transformers_stream_generator~=0.0.4
    scipy~=1.10
    torchvision>=0.14.1,<3.0.0

    # For Reka AI
    crfm-helm[reka]
    
    # VLM scenarios
    crfm-helm[images]
    crfm-helm[image2struct]

    # For metrics
    pycocoevalcap~=1.2

    # For Qwen2
    transformers~=4.45.2
    qwen-vl-utils~=0.0.8

ibm-enterprise-scenarios = 
    openpyxl~=3.1

ibm =
    # incompatability issues with pandas library !
    ibm-watsonx-ai~=1.2.6

image2struct =
    crfm-helm[images]

    # Latex
    # You will need to install LaTeX separately.
    # You can run `sudo apt-get install texlive-full` on Ubuntu.
    latex~=0.7.0
    pdf2image~=1.16.3

    # Webpage
    # You will need install Jekyll separately.
    selenium~=4.17.2
    html2text~=2024.2.26

    # Metrics
    opencv-python>=4.7.0.68,<4.8.2.0
    lpips~=0.1.4
    imagehash~=4.3.1 # for caching

heim =
    # HEIM scenarios
    gdown~=5.1

    # HEIM models
    diffusers~=0.24.0
    icetk~=0.0.4
    jax~=0.4.13
    jaxlib~=0.4.13
    crfm-helm[openai]

    # For model, kakaobrain/mindall-e
    einops~=0.7.0
    omegaconf~=2.3.0
    pytorch-lightning~=2.0.5

    # For model, craiyon/dalle-mini and craiyon/dalle-mega
    flax~=0.6.11
    ftfy~=6.1.1
    Unidecode~=1.3.6
    wandb~=0.16

    # HEIM perturbations
    google-cloud-translate~=3.11.2

    # HEIM metrics
    autokeras~=1.0.20
    clip-anytorch~=2.5.0
    google-cloud-storage~=2.9
    lpips~=0.1.4
    multilingual-clip~=1.0.10
    NudeNet~=2.0.9
    opencv-python>=4.7.0.68,<4.8.2.0
    pytorch-fid~=0.3.0
    tensorflow~=2.11
    timm~=0.6.12
    torch-fidelity~=0.3.0
    torchmetrics~=0.11.1

    # Transitive dependency of NudeNet
    # This needs to be a version that provides wheels for all Python versions
    # supported by crfm-helm i.e. Python 3.9, 3.10, 3.11, 3.12
    # Disallow version 0.23.* because it has no Python 3.9 wheels.
    scikit-image>=0.22,==0.*,!=0.23.*

    # Shared image dependencies
    crfm-helm[images]

medhelm = 
    crfm-helm[accelerate]
    crfm-helm[openai]
    crfm-helm[summarization]
    crfm-helm[yandex]

    #MedHELM scenarios
    bert_score~=0.3.13
    langchain~=0.3.9
    langchain-community~=0.3.8
    lxml~=5.3.0
    openpyxl~=3.1
    python-docx~=1.1.2
    torch~=2.2.2
    torchvision~=0.17.2

audiolm =
    crfm-helm[openai]
    crfm-helm[google]

    # For clipping and converting audio
    pydub~=0.25.1

    # For extracting audio from videos
    ffmpeg-python~=0.2.0

    # For HuggingFace audio datasets
    soundfile~=0.12
    librosa~=0.10
    einops~=0.7.0

    # For LLaMA-Omni
    openai-whisper==20240930

    # For Qwen2.5-Omni
    transformers~=4.48.0
    transformers_stream_generator~=0.0.4
    av~=14.3.0
    scipy~=1.10
    torchvision>=0.14.1,<3.0.0
    flash-attn~=2.7.3

    # For metrics
    pycocoevalcap~=1.2
    jiwer~=3.0
    rapidfuzz~=3.10
    jieba~=0.42.1

# Install everything
all =
    crfm-helm[proxy-server]
    crfm-helm[human-evaluation]
    crfm-helm[scenarios]
    crfm-helm[metrics]
    crfm-helm[plots]
    crfm-helm[decodingtrust]
    crfm-helm[slurm]
    crfm-helm[cleva]
    crfm-helm[images]
    crfm-helm[models]
    crfm-helm[mongo]
    crfm-helm[heim]
    crfm-helm[vlm]
    # crfm-helm[audiolm] is excluded because it requires transformers~=4.48.0
    # crfm-helm[seahelm] is excluded because pyonmttok does not support Python 3.12
    # crfm-helm[dev] is excluded because end-users don't need it.
    # crfm-helm[summarize] is excluded because it requires torch<2.0
    # crfm-helm[ranking] is excluded because pytrec_eval causes build errors (see #3470)
    # TODO(#2280): Add crfm-helm[summarize] back.

# Development only
# Do not include in all
dev =
    pytest~=7.2.0
    pre-commit~=2.20.0
    # Errors produced by type checkers and linters are very version-specific
    # so they are pinned to an exact version.
    black==24.3.0
    mypy==1.16.0
    flake8==5.0.4

[options.entry_points]
console_scripts = 
    helm-run = helm.benchmark.run:main
    helm-summarize = helm.benchmark.presentation.summarize:main
    helm-server = helm.benchmark.server:main
    helm-create-plots = helm.benchmark.presentation.create_plots:main
    crfm-proxy-server = helm.proxy.server:main
    crfm-proxy-cli = helm.proxy.cli:main

[options.packages.find]
where = src
exclude =
    tests*

# Settings for Flake8: Tool For Style Guide Enforcement
[flake8]
max-line-length = 120
exclude =
    venv/*
    src/helm/clients/image_generation/dalle_mini/*
    src/helm/clients/image_generation/mindalle/*
    src/helm/clients/vision_language/open_flamingo/*
    src/helm/clients/audio_language/llama_omni/*
    src/helm/clients/audio_language/qwen_omni/*

# Ignore completely:
# E203 - White space before ':', (conflicts with black)
# E231 - Missing whitespace after ',', ';', or ':'
# E731 - do not assign a lambda expression, use a def
# W503 - line break before binary operator, (conflicts with black)
# W605 - invalid escape sequence '\', (causes failures)
ignore = E203,E231,E731,W503,W605

# Settings for Mypy: static type checker for Python 3
[mypy]
ignore_missing_imports = True
check_untyped_defs = True
# TODO: Remove disable_error_code
disable_error_code = annotation-unchecked
# TODO: Change disallow_untyped_defs to True
disallow_untyped_defs = False
exclude = dalle_mini|mindalle|open_flamingo|llama_omni|qwen_omni

[tool:pytest]
addopts =
    # By default:
    # - we don't test models because doing so will
    #   make real requests and spend real money
    # - we don't test scenarios because these will
    #   download files, which is slow, consumes disk
    #   space, and increases the chance of spurious
    #   test failures due to failed downloads.
    #
    # For more documentation on pytest markers, see:
    # - https://docs.pytest.org/en/latest/how-to/mark.html#mark
    # - https://docs.pytest.org/en/latest/example/markers.html#mark-examples
    -m 'not models and not scenarios'
markers =
    # Marker for model tests that make real model requests
    models
    # Marker for scenario tests that download files
    scenarios<|MERGE_RESOLUTION|>--- conflicted
+++ resolved
@@ -75,13 +75,10 @@
 
 metrics =
     google-api-python-client~=2.64  # For perspective_api_client via toxicity_metrics
-<<<<<<< HEAD
     pytrec_eval==0.5  # For ranking_metrics
     sacrebleu~=2.2.1  # For disinformation_metrics, machine_translation_metrics
     torch>=1.13.1,<3.0.0  # For huggingface_client, yalm_tokenizer, model_summac (via summarization_metrics)
     torchvision>=0.14.1,<3.0.0  # For huggingface_client, yalm_tokenizer, model_summac (via summarization_metrics)
-
-=======
     numba~=0.56  # For copyright_metrics
     sacrebleu~=2.2.1  # For disinformation_metrics, machine_translation_metrics
     langdetect~=1.0.9  # For ifeval_metrics
@@ -90,7 +87,6 @@
 
 ranking = 
     pytrec_eval==0.5  # For ranking_metrics
->>>>>>> b0d4a1a5
 
 summarization =
     summ-eval~=0.892  # For summarization_metrics
