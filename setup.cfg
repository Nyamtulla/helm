--- conflicted
+++ resolved
@@ -131,9 +131,7 @@
 # Settings for Mypy: static type checker for Python 3
 [mypy]
 ignore_missing_imports = True
-<<<<<<< HEAD
 exclude = dalle_mini|mindalle
-=======
 
 [tool:pytest]
 addopts =
@@ -142,5 +140,4 @@
     -m 'not models'
 markers =
     # Marker for tests that make real model requests
-    models
->>>>>>> 6d777712
+    models