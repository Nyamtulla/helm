from typing import List, Dict, Optional, Any

from common.object_spec import ObjectSpec
from .adapter import (
    AdapterSpec,
    ADAPT_LANGUAGE_MODELING,
    ADAPT_MULTIPLE_CHOICE,
    ADAPT_GENERATION,
)
from .metric import MetricSpec
from .runner import RunSpec
from .scenario import ScenarioSpec
from .commonsense_qa_scenario import MULTI_CHOICE_QUESTION_ANSWERING_METHOD, CAUSAL_LANGUAGE_MODELING_METHOD
from .raft_scenario import get_raft_instructions


def get_scenario_spec1() -> ScenarioSpec:
    return ScenarioSpec(
        class_name="benchmark.simple_scenarios.Simple1Scenario",
        args={"num_input_tokens": 5, "vocab_size": 20, "num_train_instances": 10, "num_test_instances": 10},
    )


def get_scenario_spec_tiny():
    return ScenarioSpec(
        class_name="benchmark.simple_scenarios.Simple1Scenario",
        args={"num_input_tokens": 5, "vocab_size": 20, "num_train_instances": 2, "num_test_instances": 2},
    )


def get_adapter_spec1() -> AdapterSpec:
    return AdapterSpec(
        method=ADAPT_GENERATION,
        instructions="Please solve the following problem.",
        max_train_instances=5,
        max_eval_instances=10,
        num_outputs=3,
        num_train_trials=3,
        model="simple/model1",
        temperature=1,
        stop_sequences=["."],
    )


def get_basic_metrics(args: Dict[str, List[str]]) -> List[MetricSpec]:
    return [MetricSpec(class_name="benchmark.basic_metrics.BasicMetric", args=args)]


def get_commonsense_qa_metrics(args: Dict[str, Any]) -> List[MetricSpec]:
    return [MetricSpec(class_name="benchmark.commonsense_qa_metrics.CommonSenseQAMetric", args=args)]


def get_toxicity_metrics() -> List[MetricSpec]:
    return [MetricSpec(class_name="benchmark.toxicity_metrics.ToxicityMetric", args={})]


def get_srn_metrics() -> List[MetricSpec]:
    metric_names = {"names": ["iou_set_match", "exact_set_match"]}
    return [MetricSpec(class_name="benchmark.basic_metrics.BasicMetric", args=metric_names)]


def get_copyright_metrics(args: Optional[Dict] = None) -> List[MetricSpec]:
    if args is None:
        args = dict()
    return [
        MetricSpec(
            class_name="benchmark.copyright_metrics.BasicCopyrightMetric",
            args={**args, "name": "longest_common_prefix_length"},
        ),
        MetricSpec(
            class_name="benchmark.copyright_metrics.BasicCopyrightMetric", args={**args, "name": "edit_distance"},
        ),
    ]


############################################################


def construct_run_specs(spec: ObjectSpec) -> List[RunSpec]:
    """
    Takes a specification (name, args) and returns a list of `RunSpec`s.
    """
    # Note that we are abusing `spec` a bit because the name is not actually a class name.
    name = spec.class_name
    args = spec.args

    # Place these alphabetically
    if name == "boolq":
        return [get_boolq_spec()]
    if name == "boolq_contrast_sets":
        return [get_boolq_contrast_sets_spec()]
    if name == "copyright":
        return [get_copyright_spec(**args)]
    if name == "mmlu":
        return [get_mmlu_spec(**args)]
    if name == "narrativeqa":
        return [get_narrativeqa_spec()]
    if name == "commonsense_qa":
        return [get_commonsense_qa_spec(**args)]
    if name == "quac":
        return [get_quac_spec()]
    if name == "wiki":
        return [get_wiki_spec(**args)]
    if name == "babi_qa":
        return [get_babi_qa_spec(**args)]
    if name == "real_toxicity_prompts":
        return [get_real_toxicity_prompts_spec()]
    if name == "simple1":
        return [get_run_spec1()]
    if name == "twitter_aae":
        return [get_twitter_aae_spec(**args)]
    if name == "gsm":
        return [get_gsm_spec()]
    if name == "natural_qa":
        return [get_natural_qa_spec(**args)]
    if name == "the_pile":
        return [get_the_pile_spec(**args)]
    if name == "raft":
        return [get_raft_spec(**args)]
<<<<<<< HEAD
    if name == "synthetic_reasoning":
        return [get_synthetic_reasoning_spec(**args)]
    if name == "synthetic_reasoning_natural":
        return [get_synthetic_reasoning_natural_spec(**args)]
=======
    if name == "wikitext_103":
        return [get_wikitext_103_spec()]
>>>>>>> 60516df1

    raise ValueError(f"Unknown run spec: {spec}")


def get_run_spec1() -> RunSpec:
    """An run spec for debugging."""
    return RunSpec(
        name="run1",
        scenario=get_scenario_spec1(),
        adapter_spec=get_adapter_spec1(),
        metrics=get_basic_metrics({"names": []}),
    )


def get_mmlu_spec(subject: str) -> RunSpec:
    scenario = ScenarioSpec(class_name="benchmark.mmlu_scenario.MMLUScenario", args={"subject": subject})

    def format(subject: str):
        return subject.replace("_", " ")

    adapter_spec = AdapterSpec(
        method=ADAPT_MULTIPLE_CHOICE,
        instructions=f"The following are multiple choice questions (with answers) about {format(subject)}.",
        input_prefix="",
        output_prefix="\nAnswer: ",
        max_train_instances=5,
        max_eval_instances=1000,
        num_outputs=10,
        num_train_trials=1,
        model="openai/davinci",
        temperature=0,
    )

    return RunSpec(
        name=f"mmlu:subject={subject}",
        scenario=scenario,
        adapter_spec=adapter_spec,
        metrics=get_basic_metrics({"names": ["exact_match"]}),
    )


def get_wiki_spec(k: str, subject: str) -> RunSpec:
    scenario = ScenarioSpec(class_name="benchmark.wiki_scenario.WIKIScenario", args={"subject": subject},)

    adapter_spec = AdapterSpec(
        method=ADAPT_GENERATION,
        input_prefix="",
        output_prefix="",
        num_train_trials=1,
        max_train_instances=5,
        max_eval_instances=1000,
        num_outputs=int(k),
        model="openai/davinci",
        temperature=1.0,
        max_tokens=8,
        stop_sequences=["\n"],
    )

    return RunSpec(
        name=f"wiki:k={k},subject={subject}",
        scenario=scenario,
        adapter_spec=adapter_spec,
        metrics=get_basic_metrics({"names": ["exact_match"]}),
    )


def get_commonsense_qa_spec(dataset: str, method: str) -> RunSpec:
    scenario = ScenarioSpec(
        class_name="benchmark.commonsense_qa_scenario.CommonSenseQAScenario",
        args={"dataset": dataset, "method": method,},
    )

    if method == MULTI_CHOICE_QUESTION_ANSWERING_METHOD:
        adapter_spec = AdapterSpec(
            method=ADAPT_MULTIPLE_CHOICE,
            instructions="The following are multiple choice questions (with answers) about common sense.",
            input_prefix="",
            output_prefix="\nAnswer: ",
            max_train_instances=0,
            max_eval_instances=10,
            num_outputs=10,
            num_train_trials=1,
            model="openai/davinci",
            temperature=0,
        )
        run_spec = RunSpec(
            name=f"commonsense_qa:dataset={dataset},method={method}",
            scenario=scenario,
            adapter_spec=adapter_spec,
            metrics=get_basic_metrics({"names": ["exact_match"]}),
        )
    elif method == CAUSAL_LANGUAGE_MODELING_METHOD:
        n_choice = {"hellaswag": 4, "openbookqa": 4, "commonsenseqa": 5, "piqa": 2, "siqa": 3,}[dataset]
        adapter_spec = AdapterSpec(
            method=ADAPT_LANGUAGE_MODELING,
            instructions="",
            input_prefix="",
            output_prefix="",
            max_train_instances=0,
            max_eval_instances=10 * n_choice * 2,
            num_outputs=10,
            max_tokens=0,
            num_train_trials=1,
            model="openai/davinci",
            temperature=0,
        )
        run_spec = RunSpec(
            name=f"commonsense_qa:dataset={dataset},method={method}",
            scenario=scenario,
            adapter_spec=adapter_spec,
            metrics=get_commonsense_qa_metrics({"n_choice": n_choice}),
        )
    else:
        raise ValueError(f"Unknown commonsense QA method: {method}")

    return run_spec


def get_quac_spec() -> RunSpec:
    scenario = ScenarioSpec(class_name="benchmark.quac_scenario.QuACScenario", args=dict())

    adapter_spec = AdapterSpec(
        method=ADAPT_GENERATION,
        input_prefix="",
        output_prefix="",
        num_train_trials=1,
        max_train_instances=5,
        model="ai21/j1-large",
        max_eval_instances=50,  # TODO : Remove this once deployed
        num_outputs=1,
        max_tokens=100,  # answers are at most 30 words
        temperature=0.0,
        stop_sequences=["\n"],
    )
    return RunSpec(
        name="quac", scenario=scenario, adapter_spec=adapter_spec, metrics=get_basic_metrics({"names": ["f1_score"]}),
    )


def get_twitter_aae_spec(demographic: str) -> RunSpec:
    scenario = ScenarioSpec(
        class_name="benchmark.twitter_aae_scenario.TwitterAAEScenario", args={"demographic": demographic},
    )

    adapter_spec = AdapterSpec(
        method=ADAPT_LANGUAGE_MODELING,
        instructions="",
        input_prefix="",
        output_prefix="",
        max_train_instances=0,
        max_eval_instances=1000,  # TODO: remove this line once deployed, so we can cache everything in prod
        num_outputs=1,
        num_train_trials=1,
        model="openai/davinci",
        temperature=0,
        max_tokens=0,
    )

    return RunSpec(
        name=f"twitter_aae:demographic={demographic}",
        scenario=scenario,
        adapter_spec=adapter_spec,
        metrics=get_basic_metrics({"names": []}),
    )


def get_real_toxicity_prompts_spec() -> RunSpec:
    scenario = ScenarioSpec(class_name="benchmark.real_toxicity_prompts_scenario.RealToxicityPromptsScenario", args={})
    # Create AdapterSpec based on the RealToxicityPrompts paper: https://arxiv.org/pdf/2009.11462.pdf
    adapter_spec = AdapterSpec(
        method=ADAPT_GENERATION,
        input_prefix="",
        output_prefix="",
        num_train_trials=1,
        max_train_instances=0,
        max_eval_instances=1000,  # TODO: set this to 100,000 once deployed, so we can cache everything in prod
        model="openai/davinci",  # "...we use the 175B parameter GPT-3 model, also known as DA VINCI in the OpenAI API"
        temperature=1,  # "We use a temperature of 1 during generation..."
        max_tokens=20,  # "We generate up to 20 tokens per example..."
        num_outputs=25,  # "...the expected maximum toxicity over k = 25 generations..."
    )
    return RunSpec(
        name="real_toxicity_prompts", scenario=scenario, adapter_spec=adapter_spec, metrics=get_toxicity_metrics(),
    )


<<<<<<< HEAD
def get_synthetic_reasoning_natural_spec(difficulty: str) -> RunSpec:
    scenario = ScenarioSpec(
        class_name="benchmark.synthetic_reasoning_natural_scenario.SRNScenario", args={"difficulty": difficulty}
    )
=======
def get_gsm_spec() -> RunSpec:
    scenario = ScenarioSpec(class_name="benchmark.gsm_scenario.GSM8KScenario", args={})
    # Create AdapterSpec based on the GSM8K paper: https://arxiv.org/pdf/2110.14168.pdf
    adapter_spec = AdapterSpec(
        method=ADAPT_GENERATION,
        input_prefix="",
        output_prefix="",
        num_train_trials=1,
        max_train_instances=3,
        max_eval_instances=100,  # TODO: Remove when deployed
        model="ai21/j1-large",
        temperature=0.7,
        stop_sequences=["\n\n"],
        max_tokens=400,  # The paper uses 400 tokens as the max sample length
        num_outputs=1,
    )
    return RunSpec(
        name="gsm",
        scenario=scenario,
        adapter_spec=adapter_spec,
        metrics=get_basic_metrics({"names": ["exact_match_indicator"]}),
    )


def get_lpm_spec(difficulty: str) -> RunSpec:
    scenario = ScenarioSpec(class_name="benchmark.lpm_scenario.LPMScenario", args={"difficulty": difficulty})
>>>>>>> 60516df1

    adapter_spec = AdapterSpec(
        method=ADAPT_GENERATION,
        instructions="Please solve the following problem.",
        max_train_instances=3,
        max_eval_instances=100,
        num_outputs=3,
        num_train_trials=1,
        model="openai/davinci",
        temperature=1.0,
        stop_sequences=["\n"],
        max_tokens=20,
        input_prefix="Rules:\n",
        output_prefix="",
    )

    return RunSpec(
        name=f"synthetic_reasoning_natural:difficulty={difficulty}",
        scenario=scenario,
        adapter_spec=adapter_spec,
        metrics=get_srn_metrics(),
    )


def get_raft_spec(subset: str) -> RunSpec:
    scenario = ScenarioSpec(class_name="benchmark.raft_scenario.RAFTScenario", args={"subset": subset},)

    adapter_spec = AdapterSpec(
        method=ADAPT_GENERATION,
        instructions=get_raft_instructions(subset),
        input_prefix="",
        output_prefix="\nLabel:",
        max_train_instances=5,
        max_eval_instances=50,
        num_train_trials=1,
        model="openai/davinci",
        temperature=0.2,
        stop_sequences=["\n"],
        max_tokens=20,
    )

    return RunSpec(
        name=f"raft:subset={subset}",
        scenario=scenario,
        adapter_spec=adapter_spec,
        metrics=get_basic_metrics({"names": ["exact_match"]}),
    )


def get_boolq_spec() -> RunSpec:
    scenario = ScenarioSpec(class_name="benchmark.boolq_scenario.BoolQScenario", args={})

    # TODO: Choosing a large # of train instances results in exceeding maximum sequence length for models.
    # What's the best way to solve this?

    adapter_spec = AdapterSpec(
        method=ADAPT_GENERATION,
        input_prefix="",
        output_prefix="\nanswer:",
        num_train_trials=1,
        max_train_instances=5,
        model="ai21/j1-large",
        max_eval_instances=50,  # TODO : Find the number of samples to evaluate.
        num_outputs=1,
        max_tokens=1,
    )
    return RunSpec(
        name="boolq",
        scenario=scenario,
        adapter_spec=adapter_spec,
        metrics=get_basic_metrics({"names": ["exact_match"]}),
    )


def get_boolq_contrast_sets_spec() -> RunSpec:
    scenario = ScenarioSpec(class_name="benchmark.boolq_scenario.BoolQContrastSetScenario", args={})
    # TODO: Choosing a large # of train instances results in exceeding maximum sequence length for models.
    # What's the best way to solve this?

    adapter_spec = AdapterSpec(
        method=ADAPT_GENERATION,
        input_prefix="",
        output_prefix="\nanswer:",
        num_train_trials=1,
        max_train_instances=5,
        model="ai21/j1-large",
        max_eval_instances=50,  # TODO : Find the number of samples to evaluate.
        num_outputs=1,
        max_tokens=1,
    )
    return RunSpec(
        name="boolq_contrast_sets",
        scenario=scenario,
        adapter_spec=adapter_spec,
        metrics=get_basic_metrics({"names": ["exact_match"]}),
    )


def get_babi_qa_spec(task: str) -> RunSpec:
    scenario = ScenarioSpec(class_name="benchmark.babi_qa_scenario.BabiQAScenario", args={"task": task})

    adapter_spec = AdapterSpec(
        method=ADAPT_GENERATION,
        input_prefix="",
        output_prefix="\nanswer:",
        num_train_trials=1,
        max_train_instances=5,
        model="ai21/j1-large",
        max_eval_instances=50,  # TODO: Change to None
        num_outputs=1,
        # Task 19's answers consist of two words (in contrast to all other tasks that feature a single-word answers.)
        max_tokens=2 if task == "19" else 1,
    )
    return RunSpec(
        name=f"babi_qa:task={task}",
        scenario=scenario,
        adapter_spec=adapter_spec,
        metrics=get_basic_metrics({"names": ["exact_match"]}),
    )


def get_copyright_spec(pilot_study="true", **unused_kwargs) -> RunSpec:
    scenario = ScenarioSpec(class_name="benchmark.copyright_scenario.CopyrightScenario", args=dict())

    # TODO(lxuechen): Loop over models and other hyperparameter combos in the future.
    if pilot_study.lower() in ("t", "true"):
        adapter_spec = AdapterSpec(
            method=ADAPT_GENERATION,
            instructions="",
            input_prefix="",
            output_prefix="",
            max_train_instances=0,
            num_train_trials=1,
            temperature=0.7,
            # Args that are different below.
            max_eval_instances=100,
            num_outputs=1,
            model="simple/model1",
            max_tokens=60,
        )
    else:
        adapter_spec = AdapterSpec(
            method=ADAPT_GENERATION,
            instructions="",
            input_prefix="",
            output_prefix="",
            max_train_instances=0,
            num_train_trials=1,
            temperature=0.7,
            # Args that are different below.
            max_eval_instances=None,
            num_outputs=10,
            model="openai/davinci",
            max_tokens=2000,
        )

    return RunSpec(
        name=f"copyright:pilot_study={pilot_study}",
        scenario=scenario,
        adapter_spec=adapter_spec,
        metrics=get_copyright_metrics({"normalize_by_prefix_length": True}),
    )


def get_natural_qa_spec(mode: str) -> RunSpec:
    scenario = ScenarioSpec(class_name="benchmark.natural_qa_scenario.NaturalQAScenario", args={"mode": mode})

    adapter_spec = AdapterSpec(
        method=ADAPT_GENERATION,
        input_prefix="",
        output_prefix="",
        num_train_trials=1,
        max_train_instances=5,
        model="ai21/j1-large",
        max_eval_instances=50,  # TODO : Remove this once deployed
        num_outputs=1,
        max_tokens=300,  # answers are at most 65 words
        temperature=0.0,
        stop_sequences=["\n"],
    )
    return RunSpec(
        name=f"natural_qa:mode={mode}",
        scenario=scenario,
        adapter_spec=adapter_spec,
        metrics=get_basic_metrics({"names": ["exact_match"]}),  # TODO: Add F1 score once it is merged
    )


def get_the_pile_spec(subset: str) -> RunSpec:
    scenario = ScenarioSpec(class_name="benchmark.the_pile_scenario.ThePileScenario", args={"subset": subset})

    adapter_spec = AdapterSpec(
        method=ADAPT_LANGUAGE_MODELING,
        instructions="",
        input_prefix="",
        output_prefix="",
        max_train_instances=0,
        max_eval_instances=51,  # TODO: remove this line once deployed, so we can cache everything in prod
        num_outputs=1,
        num_train_trials=1,
        model="openai/davinci",
        temperature=0,
        max_tokens=0,
    )

    return RunSpec(
        name=f"the_pile:subset={subset}",
        scenario=scenario,
        adapter_spec=adapter_spec,
        metrics=get_basic_metrics({"names": []}),
    )


def get_narrativeqa_spec() -> RunSpec:
    scenario = ScenarioSpec(class_name="benchmark.narrativeqa_scenario.NarrativeQAScenario", args=dict())

    # TODO: Similar problem to the BoolQ scenario.
    # Prompts are too long in the few-shot setting (>2048 tokens)
    adapter_spec = AdapterSpec(
        method=ADAPT_GENERATION,
        input_prefix="",
        output_prefix="\nanswer:",
        num_train_trials=1,
        max_train_instances=2,
        model="ai21/j1-large",
        max_eval_instances=450,  # TODO : Find the number of samples to evaluate.
        num_outputs=1,
        max_tokens=5,
        temperature=0.0,
    )
    return RunSpec(
        name="narrativeqa",
        scenario=scenario,
        adapter_spec=adapter_spec,
        metrics=get_basic_metrics({"names": ["f1_score", "rouge-l", "bleu_1", "bleu_4"]}),
    )


<<<<<<< HEAD
def get_synthetic_reasoning_spec(mode: str) -> RunSpec:
    scenario = ScenarioSpec(
        class_name="benchmark.synthetic_reasoning_scenario.SyntheticReasoningScenario", args={"mode": mode},
    )

    adapter_spec = AdapterSpec(
        method=ADAPT_GENERATION,
        instructions="Please solve the following problem.",
        max_train_instances=3,
        max_eval_instances=100,
        num_outputs=3,
        num_train_trials=1,
        model="openai/davinci",
        temperature=1.0,
        stop_sequences=["\n"],
        max_tokens=20,
        input_prefix="",
        output_prefix="| Target: ",
    )
    return RunSpec(
        name=f"synthetic_reasoning:mode={mode}",
        scenario=scenario,
        adapter_spec=adapter_spec,
        metrics=get_basic_metrics({"names": ["exact_match"]}),
=======
def get_wikitext_103_spec() -> RunSpec:
    scenario = ScenarioSpec(class_name="benchmark.wikitext_103_scenario.Wikitext103Scenario", args=dict())

    adapter_spec = AdapterSpec(
        method=ADAPT_LANGUAGE_MODELING,
        instructions="",
        input_prefix="",
        output_prefix="",
        max_train_instances=0,
        max_eval_instances=None,
        num_outputs=1,
        num_train_trials=1,
        model="openai/davinci",
        temperature=0,
        max_tokens=0,
    )

    return RunSpec(
        name="wikitext_103", scenario=scenario, adapter_spec=adapter_spec, metrics=get_basic_metrics({"names": []}),
>>>>>>> 60516df1
    )<|MERGE_RESOLUTION|>--- conflicted
+++ resolved
@@ -117,15 +117,12 @@
         return [get_the_pile_spec(**args)]
     if name == "raft":
         return [get_raft_spec(**args)]
-<<<<<<< HEAD
     if name == "synthetic_reasoning":
         return [get_synthetic_reasoning_spec(**args)]
     if name == "synthetic_reasoning_natural":
         return [get_synthetic_reasoning_natural_spec(**args)]
-=======
     if name == "wikitext_103":
         return [get_wikitext_103_spec()]
->>>>>>> 60516df1
 
     raise ValueError(f"Unknown run spec: {spec}")
 
@@ -312,12 +309,12 @@
     )
 
 
-<<<<<<< HEAD
 def get_synthetic_reasoning_natural_spec(difficulty: str) -> RunSpec:
     scenario = ScenarioSpec(
         class_name="benchmark.synthetic_reasoning_natural_scenario.SRNScenario", args={"difficulty": difficulty}
     )
-=======
+
+    
 def get_gsm_spec() -> RunSpec:
     scenario = ScenarioSpec(class_name="benchmark.gsm_scenario.GSM8KScenario", args={})
     # Create AdapterSpec based on the GSM8K paper: https://arxiv.org/pdf/2110.14168.pdf
@@ -339,33 +336,6 @@
         scenario=scenario,
         adapter_spec=adapter_spec,
         metrics=get_basic_metrics({"names": ["exact_match_indicator"]}),
-    )
-
-
-def get_lpm_spec(difficulty: str) -> RunSpec:
-    scenario = ScenarioSpec(class_name="benchmark.lpm_scenario.LPMScenario", args={"difficulty": difficulty})
->>>>>>> 60516df1
-
-    adapter_spec = AdapterSpec(
-        method=ADAPT_GENERATION,
-        instructions="Please solve the following problem.",
-        max_train_instances=3,
-        max_eval_instances=100,
-        num_outputs=3,
-        num_train_trials=1,
-        model="openai/davinci",
-        temperature=1.0,
-        stop_sequences=["\n"],
-        max_tokens=20,
-        input_prefix="Rules:\n",
-        output_prefix="",
-    )
-
-    return RunSpec(
-        name=f"synthetic_reasoning_natural:difficulty={difficulty}",
-        scenario=scenario,
-        adapter_spec=adapter_spec,
-        metrics=get_srn_metrics(),
     )
 
 
@@ -583,7 +553,6 @@
     )
 
 
-<<<<<<< HEAD
 def get_synthetic_reasoning_spec(mode: str) -> RunSpec:
     scenario = ScenarioSpec(
         class_name="benchmark.synthetic_reasoning_scenario.SyntheticReasoningScenario", args={"mode": mode},
@@ -608,7 +577,8 @@
         scenario=scenario,
         adapter_spec=adapter_spec,
         metrics=get_basic_metrics({"names": ["exact_match"]}),
-=======
+
+      
 def get_wikitext_103_spec() -> RunSpec:
     scenario = ScenarioSpec(class_name="benchmark.wikitext_103_scenario.Wikitext103Scenario", args=dict())
 
@@ -628,5 +598,4 @@
 
     return RunSpec(
         name="wikitext_103", scenario=scenario, adapter_spec=adapter_spec, metrics=get_basic_metrics({"names": []}),
->>>>>>> 60516df1
     )