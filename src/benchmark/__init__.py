--- conflicted
+++ resolved
@@ -6,11 +6,8 @@
 from . import twitter_aae_scenario  # noqa
 from . import real_toxicity_prompts_scenario  # noqa
 from . import lpm_scenario  # noqa
-<<<<<<< HEAD
+from . import copyright_scenario  # noqa
 from . import boolq_scenario  # noqa
-=======
-from . import copyright_scenario  # noqa
->>>>>>> acfd4a45
 
 from . import basic_metrics  # noqa
 from . import toxicity_metrics  # noqa
