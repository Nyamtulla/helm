--- conflicted
+++ resolved
@@ -17,12 +17,9 @@
 from . import babi_qa_scenario  # noqa
 from . import narrativeqa_scenario  # noqa
 from . import raft_scenario  # noqa
-<<<<<<< HEAD
-from . import imdb_scenario  # noqa
-=======
 from . import newsqa_scenario  # noqa
 from . import wikitext_103_scenario  # noqa
->>>>>>> c73a7a7e
+from . import imdb_scenario  # noqa
 
 # Metrics
 from . import basic_metrics  # noqa
