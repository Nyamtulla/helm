## React Frontend for HELM

This directory contains the files for building and developing an alternative React based frontend for HELM. If you are looking for the current frontend deployed to https://crfm.stanford.edu/helm/latest/ you will want to look in `helm/benchmark/static` and `helm/benchmark/proxy/static`. If you are looking to make changes to the alternative React frontend, then you are in the correct place.

This app makes use of [React](https://react.dev/) + [TypeScript](https://www.typescriptlang.org/) and built with [vite](https://vitejs.dev/). [Tailwindcss](https://tailwindcss.com/) is used for CSS along with some help from the UI frameworks [daisyUI](https://daisyui.com/) and [tremor](https://www.tremor.so/). [React Testing Library](https://testing-library.com/docs/react-testing-library/intro/) is used for tests.

### Installation

```bash
<<<<<<< HEAD
npm install
=======
yarn install
>>>>>>> f6d1829d
```

### Develop

This will open a development server

```bash
yarn dev
```

You will also want to start `helm-server` locally as well. In the `src/helm` directory run the following

```
helm-server
```

### Testing

```
yarn test
```

### Build

```bash
yarn build
```

### Deployment

For deployment, you can use the build directory out of the box (using the previous command), but will have to replace every leading / in href and src in order for deploys to GitHub Pages to work correctly.

You can rename the build directory to the desired release name and upload it to GitHub pages to add a new front-end release. Currently the GitHub workflow for deploying the React front-end does not do this and is not being used.

### Linting

```bash
yarn lint
```

### Formatting

If you don't have prettier configured in your IDE or Node environment, you will have to run the following before commiting, in order to pass tests.

```bash
yarn format
```<|MERGE_RESOLUTION|>--- conflicted
+++ resolved
@@ -7,11 +7,7 @@
 ### Installation
 
 ```bash
-<<<<<<< HEAD
-npm install
-=======
 yarn install
->>>>>>> f6d1829d
 ```
 
 ### Develop
