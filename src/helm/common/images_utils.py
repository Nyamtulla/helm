--- conflicted
+++ resolved
@@ -5,12 +5,8 @@
 from typing import List, Optional
 from urllib.request import urlopen
 
-<<<<<<< HEAD
 import numpy as np
-from PIL import Image
 
-=======
->>>>>>> de8964e7
 from .general import is_url
 from helm.common.optional_dependencies import handle_module_not_found_error
 
@@ -56,7 +52,10 @@
 
 def is_blacked_out_image(image_location: str) -> bool:
     """Returns True if the image is all black. False otherwise."""
-    import cv2
+    try:
+        import cv2
+    except ModuleNotFoundError as e:
+        handle_module_not_found_error(e, ["heim"])
 
     if is_url(image_location):
         arr = np.asarray(bytearray(urlopen(image_location).read()), dtype=np.uint8)
