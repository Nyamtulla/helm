--- conflicted
+++ resolved
@@ -27,6 +27,7 @@
 from .google_client import GoogleClient
 from .goose_ai_client import GooseAIClient
 from .huggingface_client import HuggingFaceClient
+from .huggingface_model_registry import get_huggingface_model_config
 from .ice_tokenizer_client import ICETokenizerClient
 from .openai_client import OpenAIClient
 from .moderation_api_client import ModerationAPIClient
@@ -34,7 +35,6 @@
 from .perspective_api_client import PerspectiveAPIClient
 from .yalm_tokenizer_client import YaLMTokenizerClient
 from .simple_client import SimpleClient
-<<<<<<< HEAD
 from .aleph_alpha_vision_client import AlephAlphaVisionClient
 from .dalle2_client import DALLE2Client
 from .mindalle_client import MinDALLEClient
@@ -43,9 +43,6 @@
 from .huggingface_diffusers_client import HuggingFaceDiffusersClient
 from .together_vision_client import TogetherVisionClient
 from .lexica_client import LexicaClient
-=======
-from helm.proxy.clients.huggingface_model_registry import get_huggingface_model_config
->>>>>>> daaccdc4
 
 
 class AutoClient(Client):
@@ -74,9 +71,8 @@
         # TODO: Allow setting CacheConfig.follower_cache_path from a command line flag.
         return SqliteCacheConfig(client_cache_path)
 
-<<<<<<< HEAD
-    def get_client(self, request: Request) -> Client:
-        """Return a client based on `Request`, creating it if necessary."""
+    def _get_client(self, request: Request) -> Client:
+        """Return a client based on the model, creating it if necessary."""
         organization: str = request.model_organization
         is_text_to_image_request: bool = isinstance(request, TextToImageRequest)
         key: str = request_to_key({"organization": organization, "is_text_to_image": is_text_to_image_request})
@@ -87,18 +83,19 @@
         file_cache: FileCache = LocalFileCache(local_file_cache_path, file_extension="png", binary_mode=True)
 
         if client is None:
-            # At this point, it's the first request for this client, so need to initialize the client.
             cache_config: CacheConfig = self._build_cache_config(organization)
 
-            if organization == "openai":
-                org_id: Optional[str] = self.credentials.get("openaiOrgId", None)
-
+            if get_huggingface_model_config(request.model):
+                client = HuggingFaceClient(cache_config=cache_config)
+            elif organization == "openai":
+                org_id = self.credentials.get("openaiOrgId", None)
                 if is_text_to_image_request:
                     client = DALLE2Client(
                         api_key=self.credentials["openaiApiKey"],
                         cache_config=cache_config,
                         file_cache=file_cache,
                         moderation_api_client=self.get_moderation_api_client(),
+                        tokenizer_client=self._get_tokenizer_client("huggingface"),
                         org_id=org_id,
                     )
                 else:
@@ -111,47 +108,16 @@
                         # TODO: use `cache_config` above. Since this feature is still experimental,
                         #       save queries and responses in a separate collection.
                         cache_config=self._build_cache_config("ChatGPT"),
-                        tokenizer_client=self.get_tokenizer_client("huggingface"),
-                    )
+                        tokenizer_client=self._get_tokenizer_client("huggingface"),
+                    )
+
                     client = OpenAIClient(
                         api_key=self.credentials["openaiApiKey"],
                         cache_config=cache_config,
+                        tokenizer_client=self._get_tokenizer_client("huggingface"),
                         chat_gpt_client=chat_gpt_client,
                         org_id=org_id,
                     )
-=======
-    def _get_client(self, model: str) -> Client:
-        """Return a client based on the model, creating it if necessary."""
-        client: Optional[Client] = self.clients.get(model)
-
-        if client is None:
-            organization: str = model.split("/")[0]
-            cache_config: CacheConfig = self._build_cache_config(organization)
-
-            if get_huggingface_model_config(model):
-                client = HuggingFaceClient(cache_config=cache_config)
-            elif organization == "openai":
-                # TODO: add ChatGPT to the OpenAIClient when it's supported.
-                #       We're using a separate client for now since we're using an unofficial Python library.
-                # See https://github.com/acheong08/ChatGPT/wiki/Setup on how to get a valid session token.
-                chat_gpt_client: ChatGPTClient = ChatGPTClient(
-                    session_token=self.credentials.get("chatGPTSessionToken", ""),
-                    lock_file_path=os.path.join(self.cache_path, "ChatGPT.lock"),
-                    # TODO: use `cache_config` above. Since this feature is still experimental,
-                    #       save queries and responses in a separate collection.
-                    cache_config=self._build_cache_config("ChatGPT"),
-                    tokenizer_client=self._get_tokenizer_client("huggingface"),
-                )
-
-                org_id = self.credentials.get("openaiOrgId", None)
-                client = OpenAIClient(
-                    api_key=self.credentials["openaiApiKey"],
-                    cache_config=cache_config,
-                    tokenizer_client=self._get_tokenizer_client("huggingface"),
-                    chat_gpt_client=chat_gpt_client,
-                    org_id=org_id,
-                )
->>>>>>> daaccdc4
             elif organization == "AlephAlpha":
                 if is_text_to_image_request:
                     client = AlephAlphaVisionClient(cache_config, file_cache)
@@ -206,20 +172,15 @@
             elif organization == "simple":
                 client = SimpleClient(cache_config=cache_config)
             else:
-<<<<<<< HEAD
-                raise ValueError(f"Unknown organization: {organization}")
+                raise ValueError(f"Could not find client for model: {request.model}")
 
             # Cache the client
             self.clients[key] = client
-=======
-                raise ValueError(f"Could not find client for model: {model}")
-            self.clients[model] = client
->>>>>>> daaccdc4
         return client
 
     def make_request(self, request: Request) -> RequestResult:
         """
-        Dispatch based on the the name of the model (e.g., openai/davinci).
+        Dispatch based on the name of the model (e.g., openai/davinci).
         Retries if request fails.
         """
 
@@ -228,7 +189,7 @@
         def make_request_with_retry(client: Client, request: Request) -> RequestResult:
             return client.make_request(request)
 
-        client: Client = self._get_client(request.model)
+        client: Client = self._get_client(request)
 
         try:
             return make_request_with_retry(client=client, request=request)
@@ -320,12 +281,11 @@
         cache_config: CacheConfig = self._build_cache_config("perspectiveapi")
         return PerspectiveAPIClient(self.credentials.get("perspectiveApiKey", ""), cache_config)
 
-<<<<<<< HEAD
     def get_moderation_api_client(self) -> ModerationAPIClient:
         """Get the ModerationAPI client."""
         cache_config: CacheConfig = self._build_cache_config("ModerationAPI")
         return ModerationAPIClient(self.credentials.get("openaiApiKey", ""), cache_config)
-=======
+
     def get_critique_client(self) -> CritiqueClient:
         """Get the critique client."""
         if not self.critique_client:
@@ -336,5 +296,4 @@
             # from .critique_client import RandomCritiqueClient
             # self.critique_client =  RandomCritiqueClient()
             raise ValueError("surgeaiApiKey credentials are required for SurgeAICritiqueClient")
-        return self.critique_client
->>>>>>> daaccdc4
+        return self.critique_client