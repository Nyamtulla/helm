--- conflicted
+++ resolved
@@ -6,6 +6,7 @@
 from retrying import Attempt, RetryError
 
 from helm.benchmark.model_deployment_registry import get_model_deployment
+from helm.benchmark.tokenizer_config_registry import get_tokenizer_config
 from helm.common.cache import CacheConfig, MongoCacheConfig, SqliteCacheConfig
 from helm.common.hierarchical_logger import hlog
 from helm.common.object_spec import create_object, inject_object_spec_args
@@ -102,14 +103,6 @@
                     provider_bindings={"api_key": provide_api_key},
                 )
                 client = create_object(client_spec)
-<<<<<<< HEAD
-
-            elif get_huggingface_model_config(model):
-                from helm.proxy.clients.huggingface_client import HuggingFaceClient
-
-                client = HuggingFaceClient(tokenizer=tokenizer, cache_config=cache_config)
-=======
->>>>>>> b0d576bb
             elif organization == "neurips":
                 client = HTTPModelClient(tokenizer=tokenizer, cache_config=cache_config)
             elif organization == "openai":
@@ -265,10 +258,16 @@
 
     def _get_tokenizer(self, tokenizer: str) -> Tokenizer:
         organization: str = tokenizer.split("/")[0]
-<<<<<<< HEAD
         cache_config: CacheConfig = self._build_cache_config(organization)
 
-        if get_huggingface_model_config(tokenizer) or organization in [
+        # TODO: Migrate all clients to use tokenizer configs
+        tokenizer_config = get_tokenizer_config(tokenizer)
+        if tokenizer_config:
+            tokenizer_spec = inject_object_spec_args(
+                tokenizer_config.tokenizer_spec, constant_bindings={"cache_config": cache_config}
+            )
+            return create_object(tokenizer_spec)
+        elif organization in [
             "gooseai",
             "huggingface",
             "microsoft",
@@ -277,6 +276,8 @@
             "nvidia",
             "EleutherAI",
             "facebook",
+            "meta-llama",
+            "hf-internal-testing",
             # Together
             "together",
             "databricks",
@@ -329,75 +330,6 @@
             )
         elif organization == "TsinghuaKEG":
             from helm.proxy.tokenizers.ice_tokenizer import ICETokenizer
-=======
-        client: Optional[Client] = self.tokenizer_clients.get(tokenizer)
-
-        if client is None:
-            cache_config: CacheConfig = self._build_cache_config(organization)
-            # TODO: Migrate all clients to use tokenizer configs
-            tokenizer_config = get_tokenizer_config(tokenizer)
-            if tokenizer_config:
-                tokenizer_spec = inject_object_spec_args(
-                    tokenizer_config.tokenizer_spec, constant_bindings={"cache_config": cache_config}
-                )
-                client = create_object(tokenizer_spec)
-            elif organization == "neurips":
-                client = HTTPModelClient(cache_config=cache_config)
-            elif organization in [
-                "bigscience",
-                "bigcode",
-                "EleutherAI",
-                "facebook",
-                "google",
-                "gooseai",
-                "huggingface",
-                "meta-llama",
-                "microsoft",
-                "tiiuae",
-                "hf-internal-testing",
-            ]:
-                from helm.proxy.clients.huggingface_client import HuggingFaceClient
-
-                client = HuggingFaceClient(cache_config=cache_config)
-            elif organization == "openai":
-                from helm.proxy.clients.openai_client import OpenAIClient
-
-                client = OpenAIClient(
-                    cache_config=cache_config,
-                )
-            elif organization == "AlephAlpha":
-                from helm.proxy.clients.aleph_alpha_client import AlephAlphaClient
-
-                client = AlephAlphaClient(api_key=self.credentials["alephAlphaKey"], cache_config=cache_config)
-            elif organization == "anthropic":
-                from helm.proxy.clients.anthropic_client import AnthropicClient
-
-                client = AnthropicClient(
-                    api_key=self.credentials.get("anthropicApiKey", None), cache_config=cache_config
-                )
-            elif organization == "TsinghuaKEG":
-                from helm.proxy.clients.ice_tokenizer_client import ICETokenizerClient
-
-                client = ICETokenizerClient(cache_config=cache_config)
-            elif organization == "Yandex":
-                from helm.proxy.clients.yalm_tokenizer_client import YaLMTokenizerClient
-
-                client = YaLMTokenizerClient(cache_config=cache_config)
-            elif organization == "ai21":
-                from helm.proxy.clients.ai21_client import AI21Client
-
-                client = AI21Client(api_key=self.credentials["ai21ApiKey"], cache_config=cache_config)
-            elif organization == "cohere":
-                from helm.proxy.clients.cohere_client import CohereClient
-
-                client = CohereClient(api_key=self.credentials["cohereApiKey"], cache_config=cache_config)
-            elif organization == "simple":
-                from helm.proxy.clients.simple_client import SimpleClient
-
-                client = SimpleClient(cache_config=cache_config)
-            elif organization == "nvidia":
-                from helm.proxy.clients.megatron_client import MegatronClient
->>>>>>> b0d576bb
 
             return ICETokenizer(cache_config=cache_config)
         elif organization == "Yandex":
