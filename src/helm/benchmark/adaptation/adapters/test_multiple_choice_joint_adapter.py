--- conflicted
+++ resolved
@@ -52,11 +52,10 @@
 
     def test_multiple_correct_reference(self):
         adapter_spec = AdapterSpec(
-<<<<<<< HEAD
-            method=ADAPT_MULTIPLE_CHOICE_JOINT, model_deployment="openai/ada", max_train_instances=10
-=======
-            method=ADAPT_MULTIPLE_CHOICE_JOINT, model="openai/ada", max_train_instances=10, sample_train=False
->>>>>>> 50e65652
+            method=ADAPT_MULTIPLE_CHOICE_JOINT,
+            model_deployment="openai/ada",
+            max_train_instances=10,
+            sample_train=False,
         )
         adapter = AdapterFactory.get_adapter(adapter_spec, self.tokenizer_service)
         train_instances = [
@@ -110,15 +109,11 @@
 
     def test_multiple_correct_reference_multi_label(self):
         adapter_spec = AdapterSpec(
-<<<<<<< HEAD
-            method=ADAPT_MULTIPLE_CHOICE_JOINT, model_deployment="openai/ada", max_train_instances=10, multi_label=True
-=======
             method=ADAPT_MULTIPLE_CHOICE_JOINT,
-            model="openai/ada",
+            model_deployment="openai/ada",
             max_train_instances=10,
             multi_label=True,
             sample_train=False,
->>>>>>> 50e65652
         )
         adapter = AdapterFactory.get_adapter(adapter_spec, self.tokenizer_service)
         train_instances = [
