from typing import Optional
from helm.proxy.tokenizers.huggingface_tokenizer import HuggingFaceTokenizer
from .local_window_service import LocalWindowService
from .tokenizer_service import TokenizerService


class HuggingFaceWindowService(LocalWindowService):
    def __init__(
        self,
        service: TokenizerService,
        tokenizer_name: str,
        pretrained_model_name_or_path: Optional[str] = None,
        revision: Optional[str] = None,
        max_sequence_length: Optional[int] = None,
        max_reqeust_length: Optional[int] = None,
    ):
        super().__init__(service)
        self._tokenizer_name = tokenizer_name
<<<<<<< HEAD
        tokenizer = HuggingFaceTokenizer.get_tokenizer(self._tokenizer_name)
=======
        tokenizer = HuggingFaceTokenizers.get_tokenizer(
            helm_tokenizer_name=tokenizer_name,
            pretrained_model_name_or_path=pretrained_model_name_or_path or tokenizer_name,
            revision=revision,
        )
>>>>>>> b0d576bb
        self._prefix_token = tokenizer.bos_token
        self._end_of_text_token = tokenizer.eos_token
        # Override max_sequence_length if provided as an argument.
        # Otherwise, auto-infer max_sequence_length from the Hugging Face tokenizer.
        # Note that many Hugging Face tokenizers have incorrect sequence lengths,
        # so it is recommended to set this manually.
        if max_sequence_length:
            self._max_sequence_length = max_sequence_length
        else:
            self._max_sequence_length = tokenizer.model_max_length
        self._max_request_length = max_reqeust_length

    @property
    def max_sequence_length(self) -> int:
        """Return the max sequence length of this tokenizer."""
        return self._max_sequence_length

    @property
    def max_request_length(self) -> int:
        """Return the max request length of this tokenizer."""
        return self._max_request_length or self._max_sequence_length

    @property
    def end_of_text_token(self) -> str:
        """The end of text token."""
        return self._end_of_text_token

    @property
    def tokenizer_name(self) -> str:
        """Name of the tokenizer to use when sending a request."""
        return self._tokenizer_name

    @property
    def prefix_token(self) -> str:
        """The prefix token."""
        return self._prefix_token<|MERGE_RESOLUTION|>--- conflicted
+++ resolved
@@ -16,15 +16,11 @@
     ):
         super().__init__(service)
         self._tokenizer_name = tokenizer_name
-<<<<<<< HEAD
-        tokenizer = HuggingFaceTokenizer.get_tokenizer(self._tokenizer_name)
-=======
-        tokenizer = HuggingFaceTokenizers.get_tokenizer(
+        tokenizer = HuggingFaceTokenizer.get_tokenizer(
             helm_tokenizer_name=tokenizer_name,
             pretrained_model_name_or_path=pretrained_model_name_or_path or tokenizer_name,
             revision=revision,
         )
->>>>>>> b0d576bb
         self._prefix_token = tokenizer.bos_token
         self._end_of_text_token = tokenizer.eos_token
         # Override max_sequence_length if provided as an argument.
