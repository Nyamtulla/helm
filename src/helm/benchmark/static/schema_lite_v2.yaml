--- conflicted
+++ resolved
@@ -87,19 +87,6 @@
     display_name: Prefix quasi-exact match
     short_display_name: PEM
     description: Fraction of instances that the predicted output matches the prefix of a correct reference up to light processing.
-    lower_is_better: false
-<<<<<<< HEAD
-  - name: chain_of_thought_correct
-    # TODO: should call this prefix_quasi_exact_match
-    display_name: COT correct
-    short_display_name: COT correct
-    description: TBD.
-=======
-  - name: ifeval_strict_accuracy
-    display_name: IFEval strict accuracy
-    short_display_name: IFEval Strict Acc
-    description: Fraction of instructions in the instance that are correctly followed.
->>>>>>> b6b29715
     lower_is_better: false
 
 ############################################################
