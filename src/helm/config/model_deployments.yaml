--- conflicted
+++ resolved
@@ -593,7 +593,7 @@
       class_name: "helm.benchmark.window_services.gpt2_window_service.GPT2WindowService"
       args: {}
 
-<<<<<<< HEAD
+
   ## Text-to-Image Diffusion Models
 
   - name: huggingface/dreamlike-diffusion-v1-0
@@ -761,8 +761,6 @@
       class_name: "helm.benchmark.window_services.image_generation.clip_window_service.CLIPWindowService"
       args: {}
 
-=======
->>>>>>> 6dd3a5b2
   # HuggingFaceM4
   - name: HuggingFaceM4/idefics-9b
     model_name: HuggingFaceM4/idefics-9b
